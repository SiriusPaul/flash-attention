--- conflicted
+++ resolved
@@ -90,10 +90,7 @@
     TensortVpV tVpV;
     TensorPageOffset tPrPageOffset;
     TensorKVPtr tPrVPtr;
-<<<<<<< HEAD
-=======
     int bidb_kv_idx, bidb_kv_idx_prev, n_block_idx, n_block_idx_prev;  // Only used for TMA
->>>>>>> 27f501db
 
     CUTLASS_DEVICE
     PagedKVManager(int const* const ptr_page_table_,
