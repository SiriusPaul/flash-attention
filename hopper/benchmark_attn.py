--- conflicted
+++ resolved
@@ -261,16 +261,11 @@
     # headdim = 128
     nheads_kv = nheads
     # nheads_kv = nheads // 4
-<<<<<<< HEAD
-    headdim_v = headdim
-    # headdim_v = 128
-=======
     # nheads_kv = 1
     headdim_v = headdim
     # headdim_v = 512
     has_qv = headdim == 64 and headdim_v == 512
     # has_qv = False
->>>>>>> 27f501db
 
     for batch_size, seqlen in bs_seqlen_vals:
         num_splits = 0
@@ -315,11 +310,7 @@
         for causal in [False, True]:
         # for causal in [True]:
             print(f"\n### {headdim = }, {causal = }, {seqlen = } ###")
-<<<<<<< HEAD
-            nFLOPS = flops(batch_size, nheads, seqlen_q, seqlen, headdim, headdim_v, causal=causal, window_size=window_size)
-=======
             nFLOPS = flops(batch_size, nheads, seqlen_q, seqlen, headdim if not has_qv else headdim + headdim_v, headdim_v, causal=causal, window_size=window_size)
->>>>>>> 27f501db
             if cudnn is not None:
             # if False:
                 if headdim <= 256 and dtype != torch.float8_e4m3fn and headdim == headdim_v:
@@ -374,11 +365,7 @@
                 m1 = time_fwd(flash_attn_varlen_func_v3, q_unpad, k_unpad, v_unpad, cu_seqlens_q, cu_seqlens_k, seqlen_q, seqlen, causal=causal, window_size=window_size, softcap=softcap, num_splits=num_splits, pack_gqa=pack_gqa, repeats=repeats, verbose=verbose, desc='Fav3')
                 # pytorch_profiler(flash_attn_varlen_func_v3, q_unpad, k_unpad, v_unpad, cu_seqlens_q, cu_seqlens_k, seqlen_q, seqlen, causal=causal, window_size=window_size, softcap=softcap, num_splits=num_splits)
             time_f[(causal, headdim, batch_size, seqlen), "Flash3"] = m1.mean
-<<<<<<< HEAD
-            if dtype != torch.float8_e4m3fn and headdim == headdim_v:
-=======
             if dtype != torch.float8_e4m3fn and headdim == headdim_v and not DISABLE_BACKWARD:
->>>>>>> 27f501db
                 time.sleep(1)
                 if not varlen:
                     _, m1b = benchmark_backward(flash_attn_func_v3, q, k, v, causal=causal, window_size=window_size, softcap=softcap, deterministic=deterministic,
@@ -407,11 +394,7 @@
                     print(f'CuDNN fwd: {m2.mean * 1e3:.3f}ms, {(nFLOPS / m2.mean * 1e-12):.1f} TFLOPS')
                     print(f'CuDNN bwd: {m2b.mean * 1e3:.3f}ms, {(2.5 * nFLOPS / m2b.mean * 1e-12):.1f} TFLOPS')
             print(f'Fav3 fwd: {m1.mean * 1e3:.3f}ms, {(nFLOPS / m1.mean * 1e-12):.1f} TFLOPS')
-<<<<<<< HEAD
-            if dtype != torch.float8_e4m3fn and headdim == headdim_v:
-=======
             if dtype != torch.float8_e4m3fn and headdim == headdim_v and not DISABLE_BACKWARD:
->>>>>>> 27f501db
                 print(f'Fav3 bwd: {m1b.mean * 1e3:.3f}ms, {(2.5 * nFLOPS / m1b.mean * 1e-12):.1f} TFLOPS')
             # benchmark_forward(torch.square, k)
             # print(f'cuBLAS: {m5.mean * 1e3:.3f}ms, {(nFLOPS_matmul / m5.mean * 1e-12):.1f} TFLOPS')
