/******************************************************************************
 * Copyright (c) 2024, Jay Shah, Ganesh Bikshandi, Ying Zhang, Vijay Thakkar, Pradeep Ramani, Tri Dao.
 ******************************************************************************/

#pragma once

#include "cute/tensor.hpp"

#include "cutlass/cutlass.h"
#include "cutlass/device_kernel.h"  // For device_kernel
#include <cutlass/kernel_hardware_info.h>
#include "cutlass/cluster_launch.hpp"
#include "cutlass/kernel_launch.h"

#include "static_switch.h"
#include "flash.h"
#include "tile_size.h"
#include "tile_scheduler.hpp"
#include "flash_fwd_kernel_sm90.h"
#include "flash_fwd_kernel_sm80.h"
#include "mainloop_fwd_sm90_tma_gmma_ws.hpp"
#include "mainloop_fwd_sm80.hpp"
#include "epilogue_fwd.hpp"
#include "heuristics.h"

using namespace cute;

template <int Arch, int kHeadDim, int kHeadDimV, int ClusterM, typename Element, typename ElementOut,
          bool Is_causal, bool Is_local, bool Has_softcap, bool Varlen, bool PagedKVNonTMA, bool AppendKV, bool HasQv,
<<<<<<< HEAD
          bool PackGQA, bool Split, bool V_colmajor, bool Use_one_mma_wg, bool StreamK>
=======
          bool PackGQA, bool Split, bool V_colmajor, bool Use_one_mma_wg>
>>>>>>> 8798f277
void run_flash_fwd(Flash_fwd_params &params, cudaStream_t stream) {
    static_assert(!(Is_causal && Is_local), "Causal and Local cannot be enabled at the same time");
    static_assert(!(AppendKV && V_colmajor), "AppendKV and V_colmajor cannot be enabled at the same time");
    static_assert(!(AppendKV && !Varlen), "AppendKV requires Varlen");
    static constexpr bool Is_FP8 = cute::is_same_v<Element, cutlass::float_e4m3_t> || cute::is_same_v<Element, cutlass::float_e5m2_t>;
    static constexpr bool FP8_TransposeV = Is_FP8 && !V_colmajor;
    using ArchTag = std::conditional_t<Arch >= 90, cutlass::arch::Sm90, cutlass::arch::Sm80>;

    // Can't use structured binding since it's not compatible with constexpr
    static constexpr std::tuple<int, int, bool, bool> kBlockMN_RS_IntraWGOverlap = tile_size_fwd_sm90(kHeadDim, kHeadDimV, Is_causal, Is_local, sizeof(Element) /*element_size*/, V_colmajor, PagedKVNonTMA, Has_softcap, Use_one_mma_wg);
    static constexpr std::tuple<int, int, int, int, bool> kBlockMN_kNWarps_Stages_RS = tile_size_fwd_sm8x(Arch == 86 || Arch == 89, kHeadDim, kHeadDimV, Is_causal, Is_local, sizeof(Element) /*element_size*/, PagedKVNonTMA, Varlen && Split, Has_softcap, AppendKV);
    static constexpr int kBlockM = Arch >= 90 ? std::get<0>(kBlockMN_RS_IntraWGOverlap) : std::get<0>(kBlockMN_kNWarps_Stages_RS);
    static constexpr int kBlockN = Arch >= 90 ? std::get<1>(kBlockMN_RS_IntraWGOverlap) : std::get<1>(kBlockMN_kNWarps_Stages_RS);
    static constexpr bool MmaPV_is_RS = std::get<2>(kBlockMN_RS_IntraWGOverlap);
    static constexpr bool IntraWGOverlap = std::get<3>(kBlockMN_RS_IntraWGOverlap);
    static constexpr int kNWarps = std::get<2>(kBlockMN_kNWarps_Stages_RS);
    static constexpr int kStages = Arch >= 90 ? 2 : std::get<3>(kBlockMN_kNWarps_Stages_RS);
    static constexpr bool Q_in_regs = Arch >= 90 ? false : std::get<4>(kBlockMN_kNWarps_Stages_RS);

    using SeqlenInfo_t = flash::SeqlenInfoQKNewK<Varlen, AppendKV>;
    using TileShape_MNK = cute::Shape<Int<kBlockM>, Int<kBlockN>, Int<kHeadDim>>;
    using TileShape_MNK_PV = cute::Shape<Int<kBlockM>, Int<kHeadDimV>, Int<kBlockN>>;
    using ClusterShape = cute::Shape<Int<ClusterM>, _1, _1>;
    using CollectiveMainloop = std::conditional_t<
        Arch >= 90,
        flash::CollectiveMainloopFwdSm90<SeqlenInfo_t, kStages, ClusterShape, TileShape_MNK, kHeadDimV, Element, float, cutlass::arch::Sm90, Is_causal, Is_local, Has_softcap, Varlen, PagedKVNonTMA, AppendKV, HasQv, MmaPV_is_RS, IntraWGOverlap, PackGQA, Split, V_colmajor>,
        flash::CollectiveMainloopFwdSm80<SeqlenInfo_t, kNWarps, kStages, Q_in_regs, TileShape_MNK, kHeadDimV, Element, float, cutlass::arch::Sm80, Is_causal, Is_local, Has_softcap, Varlen, PagedKVNonTMA, AppendKV, PackGQA, Split>
    >;
    using CollectiveEpilogue = flash::CollectiveEpilogueFwd<TileShape_MNK_PV, ClusterShape, ElementOut, ArchTag, CollectiveMainloop::NumMmaThreads, Varlen, PackGQA, Split, FP8_TransposeV>;

    static constexpr int NumProducerThreads = Arch >= 90 ? CollectiveMainloop::NumProducerThreads : CollectiveMainloop::NumMmaThreads;
    using SchedulerPersistent = std::conditional_t<StreamK, 
        flash::StreamKPersistentTileScheduler<SeqlenInfo_t, TileShape_MNK, CollectiveMainloop::NumMmaThreads, NumProducerThreads, Split, PackGQA, Is_causal, Is_local, AppendKV, Arch >= 90 /*WarpSpecialized*/>,
        std::conditional_t<Varlen,
            flash::VarlenDynamicPersistentTileScheduler<SeqlenInfo_t, TileShape_MNK, CollectiveMainloop::NumMmaThreads, NumProducerThreads, Split, PackGQA, Is_causal, Is_local, AppendKV, Arch >= 90 /*WarpSpecialized*/>,
            std::conditional_t<!Is_causal && !Is_local,
                flash::StaticPersistentTileScheduler<SeqlenInfo_t, TileShape_MNK, Split, Is_causal, Is_local, Varlen, AppendKV, PackGQA>,
                flash::DynamicPersistentTileScheduler<SeqlenInfo_t, TileShape_MNK, CollectiveMainloop::NumMmaThreads, NumProducerThreads, Split, PackGQA, Is_causal, Is_local, AppendKV, Arch >= 90 /*WarpSpecialized*/>
            >
        >
    >;
    using SchedulerSingleTile = flash::SingleTileScheduler<SeqlenInfo_t, TileShape_MNK, Varlen, Split, PackGQA, AppendKV, Is_causal, Is_local>;
    // If Split then we probably don't have enough work for PersistentScheduler to be useful.
    // However, if Varlen (e.g., during decode where we have max_seqlens), using PersistentScheduler is better
    // since we'll avoid launching a bunch of thread blocks that immediately exit.
    // On Sm80, noncausal persistent seems a bit slower.
    static constexpr bool UsePersistentScheduler = Arch >= 90 ? !(Split && !Varlen) : ((Is_causal && !Varlen) || (Varlen && Split));
    using Scheduler = std::conditional_t<!UsePersistentScheduler, SchedulerSingleTile, SchedulerPersistent>;
    using AttnKernel = std::conditional_t<
        Arch >= 90,
        flash::enable_sm90_or_later<flash::FlashAttnFwdSm90<CollectiveMainloop, CollectiveEpilogue, Scheduler>>,
        flash::enable_sm80_to_sm89<flash::FlashAttnFwdSm80<CollectiveMainloop, CollectiveEpilogue, Scheduler>>
    >;

    bool const is_varlen_q = params.cu_seqlens_q;
    bool const is_varlen_k = params.cu_seqlens_k;
    bool const is_varlen_k_new = params.cu_seqlens_knew;
    int seqlen_q = !is_varlen_q ? params.seqlen_q : params.total_q;
    int batch_q = !is_varlen_q ? params.b : 1;
    int batch_k = !is_varlen_k ? (params.kv_batch_idx ? params.b_k : params.b) : 1;
    typename CollectiveMainloop::StrideV v_strides =
        cute::conditional_return<!V_colmajor>(
            make_stride(params.v_row_stride, _1{}, params.v_head_stride, !is_varlen_k ? params.v_batch_stride : 0),
            make_stride(_1{}, params.v_dim_stride, params.v_head_stride, !is_varlen_k ? params.v_batch_stride : 0));
    typename CollectiveMainloop::Arguments mainloop_args {
        static_cast<Element const*>(params.q_ptr),
        {seqlen_q, params.d, params.h, batch_q},  // shape_Q
        {params.q_row_stride, _1{}, params.q_head_stride, !is_varlen_q ? params.q_batch_stride : 0},  // stride_Q
        static_cast<Element*>(params.k_ptr),
        {!params.page_table ? (!is_varlen_k ? params.seqlen_k : params.total_k) : params.page_size,
         params.d, params.h_k, !params.page_table ? batch_k : params.num_pages},  // shape_K
        {params.k_row_stride, _1{}, params.k_head_stride, !is_varlen_k ? params.k_batch_stride : 0},  // stride_K
        static_cast<Element*>(params.v_ptr),
        params.dv,  // headdim_v
        v_strides,  // stride_V
        static_cast<Element const*>(params.knew_ptr),
        {!is_varlen_k_new ? params.seqlen_knew : params.total_knew, params.d, params.h_k, !is_varlen_k_new ? params.b : 1},  // shape_K_new
        {params.knew_row_stride, _1{}, params.knew_head_stride, !is_varlen_k_new ? params.knew_batch_stride : 0},  // stride_K_new
        static_cast<Element const*>(params.vnew_ptr),
        {params.vnew_row_stride, _1{}, params.vnew_head_stride, !is_varlen_k_new ? params.vnew_batch_stride : 0}, // stride_V_new
        static_cast<Element const*>(params.qv_ptr),
        {params.qv_row_stride, _1{}, params.qv_head_stride, !is_varlen_q ? params.qv_batch_stride : 0},  // stride_Qv
        static_cast<Element const*>(params.rotary_cos_ptr),
        {params.seqlen_k, params.rotary_dim / 2},  // shape_rotary, the seqlen shape doesn't matter
        {params.rotary_dim / 2, _1{}},  // stride_rotary_cos
        static_cast<Element const*>(params.rotary_sin_ptr),
        {params.rotary_dim / 2, _1{}},  // stride_rotary_sin
        params.is_rotary_interleaved,
        params.page_table,
        // if page_size is not set, avoid dividing by zero
        {params.kv_batch_idx ? params.b_k : params.b, !params.page_table ? 0 : params.seqlen_k / params.page_size}, // shape_page_table
        {params.page_table_batch_stride, _1{}},  // stride_page_table
        params.scale_softmax,
        params.q_descale_ptr, params.k_descale_ptr, params.v_descale_ptr,
        {params.q_descale_batch_stride, params.q_descale_head_stride},
        {params.k_descale_batch_stride, params.k_descale_head_stride},
        {params.v_descale_batch_stride, params.v_descale_head_stride},
        params.window_size_left, params.window_size_right,
        params.softcap,
        params.kv_batch_idx,
<<<<<<< HEAD
        is_varlen_k_new, is_varlen_q, is_varlen_k
=======
        params.cu_seqlens_q, params.cu_seqlens_k, params.cu_seqlens_knew,
        params.seqused_q, params.seqused_k,
        params.leftpad_k, params.seqlens_rotary
>>>>>>> 8798f277
    };
    typename CollectiveEpilogue::Arguments epilogue_args {
        static_cast<ElementOut*>(params.o_ptr),
        {seqlen_q, params.dv, params.h, batch_q, params.num_splits},  // shape_O
        {params.o_row_stride, _1{}, params.o_head_stride, !is_varlen_q ? params.o_batch_stride : 0, 0}, // stride_O
        static_cast<float*>(params.oaccum_ptr),
        {params.oaccum_row_stride, _1{}, params.oaccum_head_stride, !is_varlen_q ? params.oaccum_batch_stride : 0, params.oaccum_split_stride}, // stride_O_partial
        static_cast<float*>(params.softmax_lse_ptr),
        {_1{}, seqlen_q, !is_varlen_q ? params.h * seqlen_q : 0, 0},  // stride_LSE
        static_cast<float*>(params.softmax_lseaccum_ptr),
        {_1{}, seqlen_q, !is_varlen_q ? params.h * seqlen_q : 0, params.h * seqlen_q * batch_q},  // stride_LSE_partial
        params.h_k,
        params.cu_seqlens_q, params.seqused_q
    };

    int qhead_per_khead = !PackGQA ? 1 : cutlass::ceil_div(params.h, params.h_k);
    int num_blocks_m = cutlass::ceil_div(params.seqlen_q * qhead_per_khead, get<0>(TileShape_MNK{}));
    num_blocks_m = cutlass::round_up(num_blocks_m, size<0>(ClusterShape{}));
    typename flash::TileSchedulerArguments scheduler_args {
        num_blocks_m, !PackGQA ? params.h : params.h_k, params.b, params.num_splits,
        qhead_per_khead,
        params.seqlen_q,
        params.seqlen_k, params.d, params.dv, sizeof(Element),
        params.tile_count_semaphore, 
        params.cu_seqlens_q, params.cu_seqlens_k, params.cu_seqlens_knew, 
        params.seqused_q, params.seqused_k, 
        params.leftpad_k, params.seqlens_rotary, 
        {seqlen_q, params.d, params.h, batch_q}, // shape_Q
        {!params.page_table ? (!is_varlen_k ? params.seqlen_k : params.total_k) : params.page_size,
         params.d, params.h_k, !params.page_table ? batch_k : params.num_pages}, // shape_K
        {!is_varlen_k_new ? params.seqlen_knew : params.total_knew, params.d, params.h_k, !is_varlen_k_new ? params.b : 1}, // shape_K_new
        params.page_table, 
        {params.kv_batch_idx ? params.b_k : params.b, !params.page_table ? 0 : params.seqlen_k / params.page_size}, // shape_page_table
        params.num_splits_dynamic_ptr,
        params.window_size_left, params.window_size_right
    };

    if (Varlen && params.num_splits_dynamic_ptr && !params.skip_scheduler_metadata_computation) {
        prepare_varlen_num_blocks(params, stream, PackGQA, kBlockM, kBlockN, Arch >= 90 /*enable_pdl*/);
        CHECK_CUDA_KERNEL_LAUNCH();
    }

    int device;
    CHECK_CUDA(cudaGetDevice(&device));
    typename AttnKernel::Params kernel_params = AttnKernel::to_underlying_arguments({
        mainloop_args, epilogue_args, {device, params.num_sm}, scheduler_args
    });

    dim3 grid_dims = AttnKernel::get_grid_shape(kernel_params);
    dim3 block_dims = AttnKernel::get_block_shape();
    int smem_size = AttnKernel::SharedStorageSize;
    // int smem_size_q = sizeof(decltype((typename CollectiveMainloop::TensorStorage{}).smem_q));
    // int smem_size_k = sizeof(decltype((typename CollectiveMainloop::TensorStorage{}).smem_k));
    // int smem_size_v = sizeof(decltype((typename CollectiveMainloop::TensorStorage{}).smem_v));
    // printf("smem_size = %d, q = %d, k = %d, v = %d\n", smem_size, smem_size_q, smem_size_k, smem_size_v);
    // Get the ptr to kernel function.
    if constexpr (size(ClusterShape{}) > 1) {
        void const* kernel = (void const*) cutlass::device_kernel<AttnKernel>;
        if (smem_size >= 48 * 1024) {
            CHECK_CUDA(cudaFuncSetAttribute(kernel, cudaFuncAttributeMaxDynamicSharedMemorySize, smem_size));
        }
        dim3 cluster_dims(size<0>(ClusterShape{}), size<1>(ClusterShape{}), size<2>(ClusterShape{}));
        cutlass::ClusterLaunchParams launch_params{grid_dims, block_dims, cluster_dims, smem_size, stream};
        cutlass::launch_kernel_on_cluster(launch_params, kernel, kernel_params);
    } else {
        auto kernel = cutlass::device_kernel<AttnKernel>;
        if (smem_size >= 48 * 1024) {
            CHECK_CUDA(cudaFuncSetAttribute(kernel, cudaFuncAttributeMaxDynamicSharedMemorySize, smem_size));
        }
        // kernel<<<grid_dims, block_dims, smem_size, stream>>>(kernel_params);
        cutlass::kernel_launch<AttnKernel>(grid_dims, block_dims, smem_size, stream, kernel_params,
                                           Arch >= 90 && Varlen && params.num_splits_dynamic_ptr && !params.skip_scheduler_metadata_computation /*launch_with_pdl*/);
    }
    CHECK_CUDA_KERNEL_LAUNCH();
}

template<int Arch, typename T, int kHeadDim, int kHeadDimV, bool Split, bool PagedKVNonTMA, bool Has_softcap, bool PackGQA>
void run_mha_fwd_(Flash_fwd_params &params, cudaStream_t stream) {
    static_assert(sizeof(T) == 2 || sizeof(T) == 1, "Only 16bit and 8bit are supported");
    static constexpr bool Is_FP8 = cute::is_same_v<T, cutlass::float_e4m3_t> || cute::is_same_v<T, cutlass::float_e5m2_t>;
    using T_out = std::conditional_t<!Is_FP8, T, cutlass::bfloat16_t>;
    CAUSAL_LOCAL_SWITCH(params.is_causal && params.seqlen_q > 1, params.is_local, Is_causal, Is_local, [&] {
        VCOLMAJOR_SWITCH(params.v_dim_stride != 1, V_colmajor_, [&] {
            static constexpr bool V_colmajor = V_colmajor_ && sizeof(T) == 1;
            VARLEN_SWITCH(params.cu_seqlens_q || params.cu_seqlens_k || params.seqused_q || params.seqused_k || params.leftpad_k, Varlen, [&] {
<<<<<<< HEAD
                BOOL_SWITCH(params.seqlen_q * (!PackGQA ? 1 : params.h / params.h_k) <= 64 || params.use_one_mma_wg, Use_one_mma_wg, [&] {
=======
                BOOL_SWITCH(use_one_mma_wg(params), Use_one_mma_wg_, [&] {
                    // Avoid over compiliation by making sure this only get set if it is actually used, i.e. we currently only support one mma wg for 128 head dim and hopper
                    static constexpr bool Use_one_mma_wg = Use_one_mma_wg_ && Arch >= 90 && kHeadDim == 128;

>>>>>>> 8798f277
                    // Only needed here to decide if we should use cluster
                    static constexpr int kBlockM = Arch >= 90 ? std::get<0>(tile_size_fwd_sm90(kHeadDim, kHeadDimV, Is_causal, Is_local, sizeof(T) /*element_size*/, V_colmajor, PagedKVNonTMA, Has_softcap, Use_one_mma_wg)) : 128;

                    static constexpr bool Enable_cluster = Arch == 90 && (sizeof(T) == 2 ? (kHeadDim >= 128) : (kHeadDim == 192)) && !Is_causal && !Is_local && !Split && !PagedKVNonTMA && !Varlen;
                    BOOL_SWITCH(params.qv_ptr, HasQV_, [&] {
                        static constexpr bool HasQv = HasQV_ && Arch == 90 && !Is_FP8 && kHeadDim == 64 && kHeadDimV >= 256;
                        APPENDKV_SWITCH(params.knew_ptr, AppendKV, [&] {
                            // Only use Cluster if number of tiles along seqlen_q is even and not varlen
                            CLUSTER_SWITCH(cutlass::ceil_div(params.seqlen_q * (!PackGQA ? 1 : params.h / params.h_k), kBlockM) % 2 == 0, Use_cluster, [&] {
                                static constexpr int ClusterM = Enable_cluster && Use_cluster ? 2 : 1;
<<<<<<< HEAD
                                BOOL_SWITCH(params.sm_work_tile_ind_ptr, StreamK, [&] {
                                    run_flash_fwd<Arch, kHeadDim, kHeadDimV, ClusterM, T, T_out, Is_causal, Is_local, Has_softcap, Varlen, PagedKVNonTMA, AppendKV && Varlen, HasQv, PackGQA, Split, V_colmajor, Use_one_mma_wg, StreamK>(params, stream);
                                });
=======
                                run_flash_fwd<Arch, kHeadDim, kHeadDimV, ClusterM, T, T_out, Is_causal, Is_local, Has_softcap, Varlen, PagedKVNonTMA, AppendKV && Varlen, HasQv, PackGQA, Split, V_colmajor, Use_one_mma_wg>(params, stream);
>>>>>>> 8798f277
                            });
                        });
                    });
                });
            });
        });
    });
}<|MERGE_RESOLUTION|>--- conflicted
+++ resolved
@@ -27,11 +27,7 @@
 
 template <int Arch, int kHeadDim, int kHeadDimV, int ClusterM, typename Element, typename ElementOut,
           bool Is_causal, bool Is_local, bool Has_softcap, bool Varlen, bool PagedKVNonTMA, bool AppendKV, bool HasQv,
-<<<<<<< HEAD
           bool PackGQA, bool Split, bool V_colmajor, bool Use_one_mma_wg, bool StreamK>
-=======
-          bool PackGQA, bool Split, bool V_colmajor, bool Use_one_mma_wg>
->>>>>>> 8798f277
 void run_flash_fwd(Flash_fwd_params &params, cudaStream_t stream) {
     static_assert(!(Is_causal && Is_local), "Causal and Local cannot be enabled at the same time");
     static_assert(!(AppendKV && V_colmajor), "AppendKV and V_colmajor cannot be enabled at the same time");
@@ -132,13 +128,7 @@
         params.window_size_left, params.window_size_right,
         params.softcap,
         params.kv_batch_idx,
-<<<<<<< HEAD
         is_varlen_k_new, is_varlen_q, is_varlen_k
-=======
-        params.cu_seqlens_q, params.cu_seqlens_k, params.cu_seqlens_knew,
-        params.seqused_q, params.seqused_k,
-        params.leftpad_k, params.seqlens_rotary
->>>>>>> 8798f277
     };
     typename CollectiveEpilogue::Arguments epilogue_args {
         static_cast<ElementOut*>(params.o_ptr),
@@ -224,14 +214,7 @@
         VCOLMAJOR_SWITCH(params.v_dim_stride != 1, V_colmajor_, [&] {
             static constexpr bool V_colmajor = V_colmajor_ && sizeof(T) == 1;
             VARLEN_SWITCH(params.cu_seqlens_q || params.cu_seqlens_k || params.seqused_q || params.seqused_k || params.leftpad_k, Varlen, [&] {
-<<<<<<< HEAD
                 BOOL_SWITCH(params.seqlen_q * (!PackGQA ? 1 : params.h / params.h_k) <= 64 || params.use_one_mma_wg, Use_one_mma_wg, [&] {
-=======
-                BOOL_SWITCH(use_one_mma_wg(params), Use_one_mma_wg_, [&] {
-                    // Avoid over compiliation by making sure this only get set if it is actually used, i.e. we currently only support one mma wg for 128 head dim and hopper
-                    static constexpr bool Use_one_mma_wg = Use_one_mma_wg_ && Arch >= 90 && kHeadDim == 128;
-
->>>>>>> 8798f277
                     // Only needed here to decide if we should use cluster
                     static constexpr int kBlockM = Arch >= 90 ? std::get<0>(tile_size_fwd_sm90(kHeadDim, kHeadDimV, Is_causal, Is_local, sizeof(T) /*element_size*/, V_colmajor, PagedKVNonTMA, Has_softcap, Use_one_mma_wg)) : 128;
 
@@ -242,13 +225,9 @@
                             // Only use Cluster if number of tiles along seqlen_q is even and not varlen
                             CLUSTER_SWITCH(cutlass::ceil_div(params.seqlen_q * (!PackGQA ? 1 : params.h / params.h_k), kBlockM) % 2 == 0, Use_cluster, [&] {
                                 static constexpr int ClusterM = Enable_cluster && Use_cluster ? 2 : 1;
-<<<<<<< HEAD
                                 BOOL_SWITCH(params.sm_work_tile_ind_ptr, StreamK, [&] {
                                     run_flash_fwd<Arch, kHeadDim, kHeadDimV, ClusterM, T, T_out, Is_causal, Is_local, Has_softcap, Varlen, PagedKVNonTMA, AppendKV && Varlen, HasQv, PackGQA, Split, V_colmajor, Use_one_mma_wg, StreamK>(params, stream);
                                 });
-=======
-                                run_flash_fwd<Arch, kHeadDim, kHeadDimV, ClusterM, T, T_out, Is_causal, Is_local, Has_softcap, Varlen, PagedKVNonTMA, AppendKV && Varlen, HasQv, PackGQA, Split, V_colmajor, Use_one_mma_wg>(params, stream);
->>>>>>> 8798f277
                             });
                         });
                     });
